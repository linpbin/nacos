/*
 * Copyright 1999-2018 Alibaba Group Holding Ltd.
 *
 * Licensed under the Apache License, Version 2.0 (the "License");
 * you may not use this file except in compliance with the License.
 * You may obtain a copy of the License at
 *
 *      http://www.apache.org/licenses/LICENSE-2.0
 *
 * Unless required by applicable law or agreed to in writing, software
 * distributed under the License is distributed on an "AS IS" BASIS,
 * WITHOUT WARRANTIES OR CONDITIONS OF ANY KIND, either express or implied.
 * See the License for the specific language governing permissions and
 * limitations under the License.
 */

package com.alibaba.nacos.naming.misc;

import com.alibaba.nacos.common.executor.ExecutorFactory;
import com.alibaba.nacos.common.executor.NameThreadFactory;
import com.alibaba.nacos.core.utils.ClassUtils;
import com.alibaba.nacos.naming.NamingApp;

import java.util.Collection;
import java.util.List;
import java.util.concurrent.Callable;
import java.util.concurrent.ExecutorService;
import java.util.concurrent.Future;
import java.util.concurrent.ScheduledExecutorService;
import java.util.concurrent.ScheduledFuture;
import java.util.concurrent.TimeUnit;

/**
 * Global executor for naming.
 *
 * @author nacos
 */
@SuppressWarnings({"checkstyle:indentation", "PMD.ThreadPoolCreationRule"})
public class GlobalExecutor {
    
    public static final long HEARTBEAT_INTERVAL_MS = TimeUnit.SECONDS.toMillis(5L);
    
    public static final long LEADER_TIMEOUT_MS = TimeUnit.SECONDS.toMillis(15L);
    
    public static final long RANDOM_MS = TimeUnit.SECONDS.toMillis(5L);
    
    public static final long TICK_PERIOD_MS = TimeUnit.MILLISECONDS.toMillis(500L);
    
    private static final long SERVER_STATUS_UPDATE_PERIOD = TimeUnit.SECONDS.toMillis(5);
    
    public static final int DEFAULT_THREAD_COUNT =
            Runtime.getRuntime().availableProcessors() <= 1 ? 1 : Runtime.getRuntime().availableProcessors() / 2;
    
    private static final ScheduledExecutorService NAMING_TIMER_EXECUTOR = ExecutorFactory.Managed
            .newScheduledExecutorService(ClassUtils.getCanonicalName(NamingApp.class),
                    Runtime.getRuntime().availableProcessors() * 2,
                    new NameThreadFactory("com.alibaba.nacos.naming.timer"));
    
    private static final ScheduledExecutorService SERVER_STATUS_EXECUTOR = ExecutorFactory.Managed
            .newSingleScheduledExecutorService(ClassUtils.getCanonicalName(NamingApp.class),
                    new NameThreadFactory("com.alibaba.nacos.naming.status.worker"));
    
    private static final ScheduledExecutorService SERVICE_SYNCHRONIZATION_EXECUTOR = ExecutorFactory.Managed
            .newSingleScheduledExecutorService(ClassUtils.getCanonicalName(NamingApp.class),
                    new NameThreadFactory("com.alibaba.nacos.naming.service.worker"));
    
    public static final ScheduledExecutorService SERVICE_UPDATE_MANAGER_EXECUTOR = ExecutorFactory.Managed
            .newSingleScheduledExecutorService(ClassUtils.getCanonicalName(NamingApp.class),
                    new NameThreadFactory("com.alibaba.nacos.naming.service.update.processor"));
    
    /**
     * thread pool that processes getting service detail from other server asynchronously.
     */
    private static final ExecutorService SERVICE_UPDATE_EXECUTOR = ExecutorFactory.Managed
            .newFixedExecutorService(ClassUtils.getCanonicalName(NamingApp.class), 2,
                    new NameThreadFactory("com.alibaba.nacos.naming.service.update.http.handler"));
    
    private static final ScheduledExecutorService EMPTY_SERVICE_AUTO_CLEAN_EXECUTOR = ExecutorFactory.Managed
            .newSingleScheduledExecutorService(ClassUtils.getCanonicalName(NamingApp.class),
                    new NameThreadFactory("com.alibaba.nacos.naming.service.empty.auto-clean"));
    
    private static final ScheduledExecutorService DISTRO_NOTIFY_EXECUTOR = ExecutorFactory.Managed
            .newSingleScheduledExecutorService(ClassUtils.getCanonicalName(NamingApp.class),
                    new NameThreadFactory("com.alibaba.nacos.naming.distro.notifier"));
    
    private static final ScheduledExecutorService NAMING_HEALTH_CHECK_EXECUTOR = ExecutorFactory.Managed
            .newSingleScheduledExecutorService(ClassUtils.getCanonicalName(NamingApp.class),
                    new NameThreadFactory("com.alibaba.nacos.naming.health-check.notifier"));
    
    private static final ExecutorService MYSQL_CHECK_EXECUTOR = ExecutorFactory.Managed
            .newFixedExecutorService(ClassUtils.getCanonicalName(NamingApp.class), DEFAULT_THREAD_COUNT,
                    new NameThreadFactory("com.alibaba.nacos.naming.mysql.checker"));
    
    private static final ScheduledExecutorService TCP_SUPER_SENSE_EXECUTOR = ExecutorFactory.Managed
            .newScheduledExecutorService(ClassUtils.getCanonicalName(NamingApp.class), DEFAULT_THREAD_COUNT,
                    new NameThreadFactory("com.alibaba.nacos.naming.supersense.checker"));
    
    private static final ScheduledExecutorService TCP_CHECK_EXECUTOR = ExecutorFactory.Managed
            .newSingleScheduledExecutorService(ClassUtils.getCanonicalName(NamingApp.class),
                    new NameThreadFactory("com.alibaba.nacos.naming.tcp.check.worker"));
    
    private static final ScheduledExecutorService NAMING_HEALTH_EXECUTOR = ExecutorFactory.Managed
            .newScheduledExecutorService(ClassUtils.getCanonicalName(NamingApp.class), DEFAULT_THREAD_COUNT,
                    new NameThreadFactory("com.alibaba.nacos.naming.health"));
    
    private static final ScheduledExecutorService RETRANSMITTER_EXECUTOR = ExecutorFactory.Managed
            .newSingleScheduledExecutorService(ClassUtils.getCanonicalName(NamingApp.class),
                    new NameThreadFactory("com.alibaba.nacos.naming.push.retransmitter"));
    
    private static final ScheduledExecutorService UDP_SENDER_EXECUTOR = ExecutorFactory.Managed
            .newSingleScheduledExecutorService(ClassUtils.getCanonicalName(NamingApp.class),
                    new NameThreadFactory("com.alibaba.nacos.naming.push.udpSender"));
    
    private static final ScheduledExecutorService SERVER_PERFORMANCE_EXECUTOR = ExecutorFactory.Managed
            .newSingleScheduledExecutorService(ClassUtils.getCanonicalName(NamingApp.class),
                    new NameThreadFactory("com.alibaba.nacos.naming.nacos-server-performance"));
    
<<<<<<< HEAD
    public static void submitDataSync(Runnable runnable, long delay) {
        DATA_SYNC_EXECUTOR.schedule(runnable, delay, TimeUnit.MILLISECONDS);
    }
    
    public static void schedulePartitionDataTimedSync(Runnable runnable) {
        DATA_SYNC_EXECUTOR.scheduleWithFixedDelay(runnable, PARTITION_DATA_TIMED_SYNC_INTERVAL,
                PARTITION_DATA_TIMED_SYNC_INTERVAL, TimeUnit.MILLISECONDS);
    }
    
    public static ScheduledFuture registerMasterElection(Runnable runnable) {
        return NAMING_TIMER_EXECUTOR.scheduleAtFixedRate(runnable, 0, TICK_PERIOD_MS, TimeUnit.MILLISECONDS);
=======
    public static void registerMasterElection(Runnable runnable) {
        NAMING_TIMER_EXECUTOR.scheduleAtFixedRate(runnable, 0, TICK_PERIOD_MS, TimeUnit.MILLISECONDS);
>>>>>>> 37bb9097
    }
    
    public static void registerServerInfoUpdater(Runnable runnable) {
        NAMING_TIMER_EXECUTOR.scheduleAtFixedRate(runnable, 0, 2, TimeUnit.SECONDS);
    }
    
    public static void registerServerStatusReporter(Runnable runnable, long delay) {
        SERVER_STATUS_EXECUTOR.schedule(runnable, delay, TimeUnit.MILLISECONDS);
    }
    
    public static void registerServerStatusUpdater(Runnable runnable) {
        NAMING_TIMER_EXECUTOR.scheduleAtFixedRate(runnable, 0, SERVER_STATUS_UPDATE_PERIOD, TimeUnit.MILLISECONDS);
    }
    
    public static ScheduledFuture registerHeartbeat(Runnable runnable) {
        return NAMING_TIMER_EXECUTOR.scheduleWithFixedDelay(runnable, 0, TICK_PERIOD_MS, TimeUnit.MILLISECONDS);
    }
    
    public static void scheduleMcpPushTask(Runnable runnable, long initialDelay, long period) {
        NAMING_TIMER_EXECUTOR.scheduleAtFixedRate(runnable, initialDelay, period, TimeUnit.MILLISECONDS);
    }
    
<<<<<<< HEAD
    public static void submitTaskDispatch(Runnable runnable) {
        TASK_DISPATCHER_EXECUTOR.submit(runnable);
    }
    
    public static void submitLoadDataTask(Runnable runnable) {
        NAMING_TIMER_EXECUTOR.submit(runnable);
    }
    
    public static void submitLoadDataTask(Runnable runnable, long delay) {
        NAMING_TIMER_EXECUTOR.schedule(runnable, delay, TimeUnit.MILLISECONDS);
    }
    
    public static void submitClusterVersionJudge(Runnable runnable, long delay) {
        NAMING_TIMER_EXECUTOR.schedule(runnable, delay, TimeUnit.MILLISECONDS);
    }
    
    public static void submitLoadOldData(Runnable runnable, long delay) {
        NAMING_TIMER_EXECUTOR.schedule(runnable, delay, TimeUnit.MILLISECONDS);
    }
    
=======
>>>>>>> 37bb9097
    public static void submitDistroNotifyTask(Runnable runnable) {
        DISTRO_NOTIFY_EXECUTOR.submit(runnable);
    }
    
    public static void submitServiceUpdate(Runnable runnable) {
        SERVICE_UPDATE_EXECUTOR.execute(runnable);
    }
    
    public static void scheduleServiceAutoClean(Runnable runnable, long initialDelay, long period) {
        EMPTY_SERVICE_AUTO_CLEAN_EXECUTOR.scheduleAtFixedRate(runnable, initialDelay, period, TimeUnit.MILLISECONDS);
    }
    
    public static void submitServiceUpdateManager(Runnable runnable) {
        SERVICE_UPDATE_MANAGER_EXECUTOR.submit(runnable);
    }
    
    public static void scheduleServiceReporter(Runnable command, long delay, TimeUnit unit) {
        SERVICE_SYNCHRONIZATION_EXECUTOR.schedule(command, delay, unit);
    }
    
    public static void scheduleNamingHealthCheck(Runnable command, long delay, TimeUnit unit) {
        NAMING_HEALTH_CHECK_EXECUTOR.schedule(command, delay, unit);
    }
    
    public static void executeMysqlCheckTask(Runnable runnable) {
        MYSQL_CHECK_EXECUTOR.execute(runnable);
    }
    
    public static void submitTcpCheck(Runnable runnable) {
        TCP_CHECK_EXECUTOR.submit(runnable);
    }
    
    public static <T> List<Future<T>> invokeAllTcpSuperSenseTask(Collection<? extends Callable<T>> tasks)
            throws InterruptedException {
        return TCP_SUPER_SENSE_EXECUTOR.invokeAll(tasks);
    }
    
    public static void executeTcpSuperSense(Runnable runnable) {
        TCP_SUPER_SENSE_EXECUTOR.execute(runnable);
    }
    
    public static void scheduleTcpSuperSenseTask(Runnable runnable, long delay, TimeUnit unit) {
        TCP_SUPER_SENSE_EXECUTOR.schedule(runnable, delay, unit);
    }
    
    public static ScheduledFuture<?> scheduleNamingHealth(Runnable command, long delay, TimeUnit unit) {
        return NAMING_HEALTH_EXECUTOR.schedule(command, delay, unit);
    }
    
    public static ScheduledFuture<?> scheduleNamingHealth(Runnable command, long initialDelay, long delay,
            TimeUnit unit) {
        return NAMING_HEALTH_EXECUTOR.scheduleWithFixedDelay(command, initialDelay, delay, unit);
    }
    
    public static void scheduleRetransmitter(Runnable runnable, long initialDelay, long delay, TimeUnit unit) {
        RETRANSMITTER_EXECUTOR.scheduleWithFixedDelay(runnable, initialDelay, delay, unit);
    }
    
    public static void scheduleRetransmitter(Runnable runnable, long delay, TimeUnit unit) {
        RETRANSMITTER_EXECUTOR.schedule(runnable, delay, unit);
    }
    
    public static ScheduledFuture<?> scheduleUdpSender(Runnable runnable, long delay, TimeUnit unit) {
        return UDP_SENDER_EXECUTOR.schedule(runnable, delay, unit);
    }
    
    public static void schedulePerformanceLogger(Runnable runnable, long initialDelay, long delay, TimeUnit unit) {
        SERVER_PERFORMANCE_EXECUTOR.scheduleWithFixedDelay(runnable, initialDelay, delay, unit);
    }
}<|MERGE_RESOLUTION|>--- conflicted
+++ resolved
@@ -115,22 +115,8 @@
             .newSingleScheduledExecutorService(ClassUtils.getCanonicalName(NamingApp.class),
                     new NameThreadFactory("com.alibaba.nacos.naming.nacos-server-performance"));
     
-<<<<<<< HEAD
-    public static void submitDataSync(Runnable runnable, long delay) {
-        DATA_SYNC_EXECUTOR.schedule(runnable, delay, TimeUnit.MILLISECONDS);
-    }
-    
-    public static void schedulePartitionDataTimedSync(Runnable runnable) {
-        DATA_SYNC_EXECUTOR.scheduleWithFixedDelay(runnable, PARTITION_DATA_TIMED_SYNC_INTERVAL,
-                PARTITION_DATA_TIMED_SYNC_INTERVAL, TimeUnit.MILLISECONDS);
-    }
-    
     public static ScheduledFuture registerMasterElection(Runnable runnable) {
         return NAMING_TIMER_EXECUTOR.scheduleAtFixedRate(runnable, 0, TICK_PERIOD_MS, TimeUnit.MILLISECONDS);
-=======
-    public static void registerMasterElection(Runnable runnable) {
-        NAMING_TIMER_EXECUTOR.scheduleAtFixedRate(runnable, 0, TICK_PERIOD_MS, TimeUnit.MILLISECONDS);
->>>>>>> 37bb9097
     }
     
     public static void registerServerInfoUpdater(Runnable runnable) {
@@ -153,29 +139,10 @@
         NAMING_TIMER_EXECUTOR.scheduleAtFixedRate(runnable, initialDelay, period, TimeUnit.MILLISECONDS);
     }
     
-<<<<<<< HEAD
-    public static void submitTaskDispatch(Runnable runnable) {
-        TASK_DISPATCHER_EXECUTOR.submit(runnable);
-    }
-    
-    public static void submitLoadDataTask(Runnable runnable) {
-        NAMING_TIMER_EXECUTOR.submit(runnable);
-    }
-    
-    public static void submitLoadDataTask(Runnable runnable, long delay) {
-        NAMING_TIMER_EXECUTOR.schedule(runnable, delay, TimeUnit.MILLISECONDS);
-    }
-    
     public static void submitClusterVersionJudge(Runnable runnable, long delay) {
         NAMING_TIMER_EXECUTOR.schedule(runnable, delay, TimeUnit.MILLISECONDS);
     }
-    
-    public static void submitLoadOldData(Runnable runnable, long delay) {
-        NAMING_TIMER_EXECUTOR.schedule(runnable, delay, TimeUnit.MILLISECONDS);
-    }
-    
-=======
->>>>>>> 37bb9097
+
     public static void submitDistroNotifyTask(Runnable runnable) {
         DISTRO_NOTIFY_EXECUTOR.submit(runnable);
     }
